/* ========================================================================= */
/**
 * @file xdg_decoration.c
 *
 * @copyright
 * Copyright 2023 Google LLC
 *
 * Licensed under the Apache License, Version 2.0 (the "License");
 * you may not use this file except in compliance with the License.
 * You may obtain a copy of the License at
 *
 * https://www.apache.org/licenses/LICENSE-2.0
 *
 * Unless required by applicable law or agreed to in writing, software
 * distributed under the License is distributed on an "AS IS" BASIS,
 * WITHOUT WARRANTIES OR CONDITIONS OF ANY KIND, either express or implied.
 * See the License for the specific language governing permissions and
 * limitations under the License.
 */

#include "xdg_decoration.h"

#include <libbase/libbase.h>

#include "config.h"
#include "toolkit/toolkit.h"

#define WLR_USE_UNSTABLE
#include <wlr/types/wlr_xdg_decoration_v1.h>
#undef WLR_USE_UNSTABLE

/* == Declarations ========================================================= */

/** State of the XDG decoration manager. */
struct _wlmaker_xdg_decoration_manager_t {
    /** Back-link to the server. */
    wlmaker_server_t          *server_ptr;
    /** The wlroots XDG decoration manager. */
    struct wlr_xdg_decoration_manager_v1* wlr_xdg_decoration_manager_v1_ptr;

    /** Listener for `new_toplevel_decoration`. */
    struct wl_listener        new_toplevel_decoration_listener;
    /** Listener for `destroy` of `wlr_xdg_decoration_manager_v1`. */
    struct wl_listener        destroy_listener;
};

/** A decoration handle. */
typedef struct {
    /** Points to the wlroots `wlr_xdg_toplevel_decoration_v1`. */
    struct wlr_xdg_toplevel_decoration_v1 *wlr_xdg_toplevel_decoration_v1_ptr;

    /** Listener for `request_mode` of `wlr_xdg_toplevel_decoration_v1`. */
    struct wl_listener        request_mode_listener;
    /** Listener for `destroy` of `wlr_xdg_toplevel_decoration_v1.` */
    struct wl_listener        destroy_listener;
} wlmaker_xdg_decoration_t;

static void handle_new_toplevel_decoration(
    struct wl_listener *listener_ptr,
    void *data_ptr);
static void handle_destroy(
    struct wl_listener *listener_ptr,
    void *data_ptr);

static wlmaker_xdg_decoration_t *wlmaker_xdg_decoration_create(
    struct wlr_xdg_toplevel_decoration_v1 *wlr_xdg_toplevel_decoration_v1_ptr);
static void wlmaker_xdg_decoration_destroy(
    wlmaker_xdg_decoration_t *decoration_ptr);

static void handle_decoration_request_mode(
    struct wl_listener *listener_ptr,
     void *data_ptr);
static void handle_decoration_destroy(
    struct wl_listener *listener_ptr,
    void *data_ptr);

/* == Exported methods ===================================================== */

/* ------------------------------------------------------------------------- */
wlmaker_xdg_decoration_manager_t *wlmaker_xdg_decoration_manager_create(
    wlmaker_server_t *server_ptr)
{
    wlmaker_xdg_decoration_manager_t *decoration_manager_ptr = logged_calloc(
        1, sizeof(wlmaker_xdg_decoration_manager_t));
    if (NULL == decoration_manager_ptr) return NULL;
    decoration_manager_ptr->server_ptr = server_ptr;

    decoration_manager_ptr->wlr_xdg_decoration_manager_v1_ptr =
        wlr_xdg_decoration_manager_v1_create(server_ptr->wl_display_ptr);
    if (NULL == decoration_manager_ptr->wlr_xdg_decoration_manager_v1_ptr) {
        wlmaker_xdg_decoration_manager_destroy(decoration_manager_ptr);
        return NULL;
    }

    wlmtk_util_connect_listener_signal(
        &decoration_manager_ptr->wlr_xdg_decoration_manager_v1_ptr->
        events.new_toplevel_decoration,
        &decoration_manager_ptr->new_toplevel_decoration_listener,
        handle_new_toplevel_decoration);
    wlmtk_util_connect_listener_signal(
        &decoration_manager_ptr->wlr_xdg_decoration_manager_v1_ptr->
        events.destroy,
        &decoration_manager_ptr->destroy_listener,
        handle_destroy);

    return decoration_manager_ptr;
}

/* ------------------------------------------------------------------------- */
void wlmaker_xdg_decoration_manager_destroy(
    wlmaker_xdg_decoration_manager_t *decoration_manager_ptr)
{
    wl_list_remove(
        &decoration_manager_ptr->new_toplevel_decoration_listener.link);
    wl_list_remove(
        &decoration_manager_ptr->destroy_listener.link);

    free(decoration_manager_ptr);
}

/* == Local (static) methods =============================================== */

/* ------------------------------------------------------------------------- */
/**
 * Handler for the `new_toplevel_decoration` signal of
 * `wlr_xdg_decoration_manager_v1`.
 *
 * @param listener_ptr
 * @param data_ptr            Points to `wlr_xdg_toplevel_decoration_v1`.
 */
void handle_new_toplevel_decoration(
    __UNUSED__ struct wl_listener *listener_ptr,
    void *data_ptr)
{
    struct wlr_xdg_toplevel_decoration_v1
        *wlr_xdg_toplevel_decoration_v1_ptr = data_ptr;

    wlmaker_xdg_decoration_t *decoration_ptr = wlmaker_xdg_decoration_create(
        wlr_xdg_toplevel_decoration_v1_ptr);
    if (NULL == decoration_ptr) return;

    handle_decoration_request_mode(
        &decoration_ptr->request_mode_listener, NULL);
}

/* ------------------------------------------------------------------------- */
/**
 * Handler for the `destroy` signal of `wlr_xdg_decoration_manager_v1`.
 *
 * @param listener_ptr
 * @param data_ptr
 */
static void handle_destroy(
    struct wl_listener *listener_ptr,
    __UNUSED__ void *data_ptr)
{
    wlmaker_xdg_decoration_manager_t *decoration_manager_ptr = BS_CONTAINER_OF(
        listener_ptr, wlmaker_xdg_decoration_manager_t, destroy_listener);

    free(decoration_manager_ptr);
}

/* ------------------------------------------------------------------------- */
/**
 * Creates a decoration handle.
 *
 * @param wlr_xdg_toplevel_decoration_v1_ptr
 *
 * @returns The decoration handle or NULL on error.
 */
wlmaker_xdg_decoration_t *wlmaker_xdg_decoration_create(
    struct wlr_xdg_toplevel_decoration_v1 *wlr_xdg_toplevel_decoration_v1_ptr)
{
    wlmaker_xdg_decoration_t *decoration_ptr = logged_calloc(
        1, sizeof(wlmaker_xdg_decoration_t));
    if (NULL == decoration_ptr) return NULL;
    decoration_ptr->wlr_xdg_toplevel_decoration_v1_ptr =
        wlr_xdg_toplevel_decoration_v1_ptr;

    wlmtk_util_connect_listener_signal(
        &decoration_ptr->wlr_xdg_toplevel_decoration_v1_ptr->events.destroy,
        &decoration_ptr->destroy_listener,
        handle_decoration_destroy);
    wlmtk_util_connect_listener_signal(
        &decoration_ptr->wlr_xdg_toplevel_decoration_v1_ptr->events.request_mode,
        &decoration_ptr->request_mode_listener,
        handle_decoration_request_mode);

    return decoration_ptr;
}

/* ------------------------------------------------------------------------- */
/**
 * Destroys the decoration handle.
 *
 * @param decoration_ptr
 */
void wlmaker_xdg_decoration_destroy(wlmaker_xdg_decoration_t *decoration_ptr)
{
    wl_list_remove(&decoration_ptr->destroy_listener.link);
    wl_list_remove(&decoration_ptr->request_mode_listener.link);
    free(decoration_ptr);
}

/* ------------------------------------------------------------------------- */
/**
 * Handler for the `request_mode` signal of `wlr_xdg_toplevel_decoration_v1`.
 *
 * @param listener_ptr
 * @param data_ptr
 */
void handle_decoration_request_mode(
    struct wl_listener *listener_ptr,
    __UNUSED__ void *data_ptr)
{
<<<<<<< HEAD
    wlmaker_xdg_decoration_t *decoration_ptr = BS_CONTAINER_OF(
        listener_ptr, wlmaker_xdg_decoration_t, request_mode_listener);
    struct wlr_scene_tree *wlr_scene_tree_ptr = (struct wlr_scene_tree*)
        decoration_ptr->wlr_xdg_toplevel_decoration_v1_ptr->surface->data;
    wlmaker_view_t *view_ptr = (wlmaker_view_t*)wlr_scene_tree_ptr->node.data;
=======
    wlmaker_xdg_decoration_t *decoration_ptr = wl_container_of(
        listener_ptr, decoration_ptr, request_mode_listener);

    wlmtk_content_t *content_ptr = (wlmtk_content_t*)
        decoration_ptr->wlr_xdg_toplevel_decoration_v1_ptr->toplevel->base->data;
>>>>>>> 13dd913d

    enum wlr_xdg_toplevel_decoration_v1_mode mode =
        decoration_ptr->wlr_xdg_toplevel_decoration_v1_ptr->requested_mode;
    switch (config_decoration) {
    case WLMAKER_CONFIG_DECORATION_SUGGEST_CLIENT:
        if (WLR_XDG_TOPLEVEL_DECORATION_V1_MODE_NONE == mode) {
            mode = WLR_XDG_TOPLEVEL_DECORATION_V1_MODE_CLIENT_SIDE;
        }
        break;

    case WLMAKER_CONFIG_DECORATION_SUGGEST_SERVER:
        if (WLR_XDG_TOPLEVEL_DECORATION_V1_MODE_NONE == mode) {
            mode = WLR_XDG_TOPLEVEL_DECORATION_V1_MODE_SERVER_SIDE;
        }
        break;

    case WLMAKER_CONFIG_DECORATION_ENFORCE_CLIENT:
        mode = WLR_XDG_TOPLEVEL_DECORATION_V1_MODE_CLIENT_SIDE;
        break;

    case WLMAKER_CONFIG_DECORATION_ENFORCE_SERVER:
        mode = WLR_XDG_TOPLEVEL_DECORATION_V1_MODE_SERVER_SIDE;
        break;

    default:
        bs_log(BS_FATAL, "Unhandled config_decoration value %d",
               config_decoration);
        BS_ABORT();
    }

    wlr_xdg_toplevel_decoration_v1_set_mode(
        decoration_ptr->wlr_xdg_toplevel_decoration_v1_ptr, mode);

    if (NULL != content_ptr &&
        content_ptr->identifier_ptr == wlmtk_content_identifier_ptr) {

        bs_log(BS_INFO, "XDG decoration request_mode for XDG surface %p, "
               "content %p: Current %d, pending %d, scheduled %d, "
               "requested %d. Set: %d",
               decoration_ptr->wlr_xdg_toplevel_decoration_v1_ptr->toplevel->base->surface,
               content_ptr,
               decoration_ptr->wlr_xdg_toplevel_decoration_v1_ptr->current.mode,
               decoration_ptr->wlr_xdg_toplevel_decoration_v1_ptr->pending.mode,
               decoration_ptr->wlr_xdg_toplevel_decoration_v1_ptr->scheduled_mode,
               decoration_ptr->wlr_xdg_toplevel_decoration_v1_ptr->requested_mode,
               mode);

        wlmtk_window_set_server_side_decorated(
            content_ptr->window_ptr,
            mode != WLR_XDG_TOPLEVEL_DECORATION_V1_MODE_CLIENT_SIDE);
    }
}

/* ------------------------------------------------------------------------- */
/**
 * Handler for the `destroy` signal of `wlr_xdg_toplevel_decoration_v1`.
 *
 * @param listener_ptr
 * @param data_ptr
 */
void handle_decoration_destroy(
    struct wl_listener *listener_ptr,
    __UNUSED__ void *data_ptr)
{
    wlmaker_xdg_decoration_t *decoration_ptr = BS_CONTAINER_OF(
        listener_ptr, wlmaker_xdg_decoration_t, destroy_listener);
    wlmaker_xdg_decoration_destroy(decoration_ptr);
}

/* == End of xdg_decoration.c ============================================== */<|MERGE_RESOLUTION|>--- conflicted
+++ resolved
@@ -213,19 +213,11 @@
     struct wl_listener *listener_ptr,
     __UNUSED__ void *data_ptr)
 {
-<<<<<<< HEAD
-    wlmaker_xdg_decoration_t *decoration_ptr = BS_CONTAINER_OF(
-        listener_ptr, wlmaker_xdg_decoration_t, request_mode_listener);
-    struct wlr_scene_tree *wlr_scene_tree_ptr = (struct wlr_scene_tree*)
-        decoration_ptr->wlr_xdg_toplevel_decoration_v1_ptr->surface->data;
-    wlmaker_view_t *view_ptr = (wlmaker_view_t*)wlr_scene_tree_ptr->node.data;
-=======
     wlmaker_xdg_decoration_t *decoration_ptr = wl_container_of(
         listener_ptr, decoration_ptr, request_mode_listener);
 
     wlmtk_content_t *content_ptr = (wlmtk_content_t*)
         decoration_ptr->wlr_xdg_toplevel_decoration_v1_ptr->toplevel->base->data;
->>>>>>> 13dd913d
 
     enum wlr_xdg_toplevel_decoration_v1_mode mode =
         decoration_ptr->wlr_xdg_toplevel_decoration_v1_ptr->requested_mode;
