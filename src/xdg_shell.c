--- conflicted
+++ resolved
@@ -102,10 +102,7 @@
                         void *data_ptr)
 {
     struct wlr_xdg_surface *wlr_xdg_surface_ptr;
-<<<<<<< HEAD
-    wlmaker_xdg_toplevel_t *xdg_toplevel_ptr;
-=======
->>>>>>> 13dd913d
+
     wlmaker_xdg_shell_t *xdg_shell_ptr = BS_CONTAINER_OF(
         listener_ptr, wlmaker_xdg_shell_t, new_surface_listener);
     wlr_xdg_surface_ptr = data_ptr;
