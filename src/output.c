/* ========================================================================= */
/**
 * @file output.c
 *
 * @copyright
 * Copyright 2023 Google LLC
 *
 * Licensed under the Apache License, Version 2.0 (the "License");
 * you may not use this file except in compliance with the License.
 * You may obtain a copy of the License at
 *
 * https://www.apache.org/licenses/LICENSE-2.0
 *
 * Unless required by applicable law or agreed to in writing, software
 * distributed under the License is distributed on an "AS IS" BASIS,
 * WITHOUT WARRANTIES OR CONDITIONS OF ANY KIND, either express or implied.
 * See the License for the specific language governing permissions and
 * limitations under the License.
 */

/// clock_gettime(2) is a POSIX extension, needs this macro.
#define _POSIX_C_SOURCE 199309L

#include "output.h"

#include "toolkit/toolkit.h"

#include <libbase/libbase.h>

/// Use wlroots non-stable API.
#define WLR_USE_UNSTABLE
#include <wlr/backend/x11.h>
#undef WLR_USE_UNSTABLE

/* == Declarations ========================================================= */

static void handle_output_destroy(struct wl_listener *listener_ptr,
                                  void *data_ptr);
static void handle_output_frame(struct wl_listener *listener_ptr,
                                void *data_ptr);
static void handle_request_state(struct wl_listener *listener_ptr,
                                 void *data_ptr);

/* == Data ================================================================= */

/** Name of the plist dict describing the (default) output configuration. */
static const char *_wlmaker_output_dict_name = "Output";

/** Descriptor for output transformations. */
static const wlmcfg_enum_desc_t _wlmaker_output_transformation_desc[] = {
    WLMCFG_ENUM("Normal", WL_OUTPUT_TRANSFORM_NORMAL),
    WLMCFG_ENUM("Rotate90", WL_OUTPUT_TRANSFORM_90),
    WLMCFG_ENUM("Rotate180", WL_OUTPUT_TRANSFORM_180),
    WLMCFG_ENUM("Rotate270", WL_OUTPUT_TRANSFORM_270),
    WLMCFG_ENUM("Flip", WL_OUTPUT_TRANSFORM_FLIPPED),
    WLMCFG_ENUM("FlipAndRotate90", WL_OUTPUT_TRANSFORM_FLIPPED_90),
    WLMCFG_ENUM("FlipAndRotate180", WL_OUTPUT_TRANSFORM_FLIPPED_180),
    WLMCFG_ENUM("FlipAndRotate270", WL_OUTPUT_TRANSFORM_FLIPPED_270),
    WLMCFG_ENUM_SENTINEL(),
};

/** Descriptor for the output configuration. */
static const wlmcfg_desc_t _wlmaker_output_config_desc[] = {
    WLMCFG_DESC_ENUM("Transformation", true, wlmaker_output_t, transformation,
                     WL_OUTPUT_TRANSFORM_NORMAL,
                     _wlmaker_output_transformation_desc),
    WLMCFG_DESC_DOUBLE("Scale", true, wlmaker_output_t, scale, 1.0),
    WLMCFG_DESC_SENTINEL()
};

/* == Exported Methods ===================================================== */

/* ------------------------------------------------------------------------- */
wlmaker_output_t *wlmaker_output_create(
    struct wlr_output *wlr_output_ptr,
    struct wlr_allocator *wlr_allocator_ptr,
    struct wlr_renderer *wlr_renderer_ptr,
    struct wlr_scene *wlr_scene_ptr,
    uint32_t width,
    uint32_t height,
    wlmaker_server_t *server_ptr)
{
    wlmaker_output_t *output_ptr = logged_calloc(1, sizeof(wlmaker_output_t));
    if (NULL == output_ptr) return NULL;
    output_ptr->wlr_output_ptr = wlr_output_ptr;
    output_ptr->wlr_allocator_ptr = wlr_allocator_ptr;
    output_ptr->wlr_renderer_ptr = wlr_renderer_ptr;
    output_ptr->wlr_scene_ptr = wlr_scene_ptr;
    output_ptr->server_ptr = server_ptr;

    wlmcfg_dict_t *output_dict_ptr = wlmcfg_dict_get_dict(
        server_ptr->config_dict_ptr, _wlmaker_output_dict_name);
    if (NULL == output_dict_ptr) {
        bs_log(BS_ERROR, "No '%s' dict.", _wlmaker_output_dict_name);
        wlmaker_output_destroy(output_ptr);
        return NULL;
    }
    bool decoded = wlmcfg_decode_dict(
        output_dict_ptr,
        _wlmaker_output_config_desc,
        output_ptr);
    wlmcfg_dict_unref(output_dict_ptr);
    if (!decoded) {
        bs_log(BS_ERROR, "Failed to decode '%s' dict",
               _wlmaker_output_dict_name);
        wlmaker_output_destroy(output_ptr);
        return NULL;
    }

    wlmtk_util_connect_listener_signal(
        &output_ptr->wlr_output_ptr->events.destroy,
        &output_ptr->output_destroy_listener,
        handle_output_destroy);
    wlmtk_util_connect_listener_signal(
        &output_ptr->wlr_output_ptr->events.frame,
        &output_ptr->output_frame_listener,
        handle_output_frame);
    wlmtk_util_connect_listener_signal(
        &output_ptr->wlr_output_ptr->events.request_state,
        &output_ptr->output_request_state_listener,
        handle_request_state);

    // From tinwywl: Configures the output created by the backend to use our
    // allocator and our renderer. Must be done once, before commiting the
    // output.
    if (!wlr_output_init_render(
            output_ptr->wlr_output_ptr,
            output_ptr->wlr_allocator_ptr,
            output_ptr->wlr_renderer_ptr)) {
        bs_log(BS_ERROR, "Failed wlr_output_init_renderer() on %s",
               output_ptr->wlr_output_ptr->name);
        wlmaker_output_destroy(output_ptr);
        return NULL;
    }
<<<<<<< HEAD
    struct wlr_output_state state;
    wlr_output_state_init(&state);
    wlr_output_state_set_enabled(&state, true);
=======

    struct wlr_output_state state;
    wlr_output_state_init(&state);
    wlr_output_state_set_enabled(&state, true);
    wlr_output_state_set_scale(&state, output_ptr->scale);

    // Issue #97: Found that X11 and transformations do not translate
    // cursor coordinates well. Force it to 'Normal'.
    if (wlr_output_is_x11(wlr_output_ptr) &&
        output_ptr->transformation != WL_OUTPUT_TRANSFORM_NORMAL) {
        const char *name_ptr = "Unknown";
        wlmcfg_enum_value_to_name(
            _wlmaker_output_transformation_desc,
            output_ptr->transformation,
            &name_ptr);
        bs_log(BS_WARNING, "Found X11 backend with Output.Transformation "
               "'%s'. Overriding to 'Normal'.", name_ptr);
        output_ptr->transformation = WL_OUTPUT_TRANSFORM_NORMAL;
    }
    wlr_output_state_set_transform(&state, output_ptr->transformation);

    const char *transformation_name_ptr = "Unknown";
    wlmcfg_enum_value_to_name(
        _wlmaker_output_transformation_desc,
        output_ptr->transformation,
        &transformation_name_ptr);
    bs_log(BS_INFO, "Configured transformation '%s' and scale %.2f on %s",
           transformation_name_ptr, output_ptr->scale,
           output_ptr->wlr_output_ptr->name);
>>>>>>> 3fb42c44

    // Set modes for backends that have them.
    if (!wl_list_empty(&output_ptr->wlr_output_ptr->modes)) {
        struct wlr_output_mode *mode_ptr = wlr_output_preferred_mode(
            output_ptr->wlr_output_ptr);
        bs_log(BS_INFO, "Setting mode %dx%d @ %.2fHz",
               mode_ptr->width, mode_ptr->height, 1e-3 * mode_ptr->refresh);
        wlr_output_state_set_mode(&state, mode_ptr);
    } else {
        bs_log(BS_INFO, "No modes available on %s",
               output_ptr->wlr_output_ptr->name);
    }

<<<<<<< HEAD
    if (!wlr_output_test_state(output_ptr->wlr_output_ptr, &state)) {
        bs_log(BS_ERROR, "Failed wlr_output_test() on %s",
=======
    if (wlr_output_is_x11(wlr_output_ptr) && 0 < width && 0 < height) {
        bs_log(BS_INFO, "Overriding output dimensions to %"PRIu32"x%"PRIu32,
               width, height);
        wlr_output_state_set_custom_mode(&state, width, height, 0);
    }

    if (!wlr_output_test_state(output_ptr->wlr_output_ptr, &state)) {
        bs_log(BS_ERROR, "Failed wlr_output_test_state() on %s",
>>>>>>> 3fb42c44
               output_ptr->wlr_output_ptr->name);
        wlmaker_output_destroy(output_ptr);
        wlr_output_state_finish(&state);
        return NULL;
    }

    // Enable the output and commit.
<<<<<<< HEAD
    if (!wlr_output_commit_state(output_ptr->wlr_output_ptr, &state)) {
        bs_log(BS_ERROR, "Failed wlr_output_commit() on %s",
=======
    bool rv = wlr_output_commit_state(output_ptr->wlr_output_ptr, &state);
    wlr_output_state_finish(&state);
    if (!rv) {
        bs_log(BS_ERROR, "Failed wlr_output_commit_state() on %s",
>>>>>>> 3fb42c44
               output_ptr->wlr_output_ptr->name);
        wlmaker_output_destroy(output_ptr);
        return NULL;
    }
	wlr_output_state_finish(&state);

    bs_log(BS_INFO, "Created output %s", output_ptr->wlr_output_ptr->name);
    return output_ptr;
}

/* ------------------------------------------------------------------------- */
void wlmaker_output_destroy(wlmaker_output_t *output_ptr)
{
    if (NULL != output_ptr->wlr_output_ptr) {
        bs_log(BS_INFO, "Destroy output %s", output_ptr->wlr_output_ptr->name);
    }

    wl_list_remove(&output_ptr->output_request_state_listener.link);
    wl_list_remove(&output_ptr->output_frame_listener.link);
    wl_list_remove(&output_ptr->output_destroy_listener.link);

    free(output_ptr);
}

/* == Local Methods ======================================================== */

/* ------------------------------------------------------------------------- */
/**
 * Event handler for the `destroy` signal raised by `wlr_output`.
 *
 * @param listener_ptr
 * @param data_ptr
 */
void handle_output_destroy(struct wl_listener *listener_ptr,
                           __UNUSED__ void *data_ptr)
{
    wlmaker_output_t *output_ptr = BS_CONTAINER_OF(
        listener_ptr, wlmaker_output_t, output_destroy_listener);
    wlmaker_server_output_remove(output_ptr->server_ptr, output_ptr);
    wlmaker_output_destroy(output_ptr);
}

/* ------------------------------------------------------------------------- */
/**
 * Event handler for the `frame` signal raised by `wlr_output`.
 *
 * @param listener_ptr
 * @param data_ptr
 */
void handle_output_frame(struct wl_listener *listener_ptr,
                         __UNUSED__ void *data_ptr)
{
    wlmaker_output_t *output_ptr = BS_CONTAINER_OF(
        listener_ptr, wlmaker_output_t, output_frame_listener);

    struct wlr_scene_output *wlr_scene_output_ptr = wlr_scene_get_scene_output(
        output_ptr->wlr_scene_ptr,
        output_ptr->wlr_output_ptr);
    wlr_scene_output_commit(wlr_scene_output_ptr, NULL);

    struct timespec now;
    clock_gettime(CLOCK_MONOTONIC, &now);
    wlr_scene_output_send_frame_done(wlr_scene_output_ptr, &now);
}

/* ------------------------------------------------------------------------- */
/**
 * Event handler for the `request_state` signal raised by `wlr_output`.
 *
 * @param listener_ptr
 * @param data_ptr
 */
void handle_request_state(struct wl_listener *listener_ptr,
                          void *data_ptr)
{
    wlmaker_output_t *output_ptr = BS_CONTAINER_OF(
        listener_ptr, wlmaker_output_t, output_request_state_listener);

    const struct wlr_output_event_request_state *event_ptr = data_ptr;
    wlr_output_commit_state(output_ptr->wlr_output_ptr, event_ptr->state);
}

/* == End of output.c ====================================================== */<|MERGE_RESOLUTION|>--- conflicted
+++ resolved
@@ -132,11 +132,6 @@
         wlmaker_output_destroy(output_ptr);
         return NULL;
     }
-<<<<<<< HEAD
-    struct wlr_output_state state;
-    wlr_output_state_init(&state);
-    wlr_output_state_set_enabled(&state, true);
-=======
 
     struct wlr_output_state state;
     wlr_output_state_init(&state);
@@ -166,7 +161,6 @@
     bs_log(BS_INFO, "Configured transformation '%s' and scale %.2f on %s",
            transformation_name_ptr, output_ptr->scale,
            output_ptr->wlr_output_ptr->name);
->>>>>>> 3fb42c44
 
     // Set modes for backends that have them.
     if (!wl_list_empty(&output_ptr->wlr_output_ptr->modes)) {
@@ -180,10 +174,6 @@
                output_ptr->wlr_output_ptr->name);
     }
 
-<<<<<<< HEAD
-    if (!wlr_output_test_state(output_ptr->wlr_output_ptr, &state)) {
-        bs_log(BS_ERROR, "Failed wlr_output_test() on %s",
-=======
     if (wlr_output_is_x11(wlr_output_ptr) && 0 < width && 0 < height) {
         bs_log(BS_INFO, "Overriding output dimensions to %"PRIu32"x%"PRIu32,
                width, height);
@@ -192,7 +182,6 @@
 
     if (!wlr_output_test_state(output_ptr->wlr_output_ptr, &state)) {
         bs_log(BS_ERROR, "Failed wlr_output_test_state() on %s",
->>>>>>> 3fb42c44
                output_ptr->wlr_output_ptr->name);
         wlmaker_output_destroy(output_ptr);
         wlr_output_state_finish(&state);
@@ -200,20 +189,14 @@
     }
 
     // Enable the output and commit.
-<<<<<<< HEAD
-    if (!wlr_output_commit_state(output_ptr->wlr_output_ptr, &state)) {
-        bs_log(BS_ERROR, "Failed wlr_output_commit() on %s",
-=======
     bool rv = wlr_output_commit_state(output_ptr->wlr_output_ptr, &state);
     wlr_output_state_finish(&state);
     if (!rv) {
         bs_log(BS_ERROR, "Failed wlr_output_commit_state() on %s",
->>>>>>> 3fb42c44
-               output_ptr->wlr_output_ptr->name);
-        wlmaker_output_destroy(output_ptr);
-        return NULL;
-    }
-	wlr_output_state_finish(&state);
+               output_ptr->wlr_output_ptr->name);
+        wlmaker_output_destroy(output_ptr);
+        return NULL;
+    }
 
     bs_log(BS_INFO, "Created output %s", output_ptr->wlr_output_ptr->name);
     return output_ptr;
