--- conflicted
+++ resolved
@@ -135,7 +135,6 @@
     struct wlr_output_state state;
     wlr_output_state_init(&state);
     wlr_output_state_set_enabled(&state, true);
-<<<<<<< HEAD
 
     // Issue #97: Found that X11 and transformations do not translate
     // cursor coordinates well. Force it to 'Normal'.
@@ -150,9 +149,6 @@
                "'%s'. Overriding to 'Normal'.", name_ptr);
         output_ptr->transformation = WL_OUTPUT_TRANSFORM_NORMAL;
     }
-=======
->>>>>>> 0e764867
-    wlr_output_state_set_transform(&state, output_ptr->transformation);
 
     // Set modes for backends that have them.
     if (!wl_list_empty(&output_ptr->wlr_output_ptr->modes)) {
@@ -166,15 +162,12 @@
                output_ptr->wlr_output_ptr->name);
     }
 
-<<<<<<< HEAD
     if (wlr_output_is_x11(wlr_output_ptr) && 0 < width && 0 < height) {
         bs_log(BS_INFO, "Overriding output dimensions to %"PRIu32"x%"PRIu32,
                width, height);
         wlr_output_state_set_custom_mode(&state, width, height, 0);
     }
 
-=======
->>>>>>> 0e764867
     if (!wlr_output_test_state(output_ptr->wlr_output_ptr, &state)) {
         bs_log(BS_ERROR, "Failed wlr_output_test_state() on %s",
                output_ptr->wlr_output_ptr->name);
