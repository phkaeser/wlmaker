/* ========================================================================= */
/**
 * @file content.c
 *
 * @copyright
 * Copyright 2023 Google LLC
 *
 * Licensed under the Apache License, Version 2.0 (the "License");
 * you may not use this file except in compliance with the License.
 * You may obtain a copy of the License at
 *
 * https://www.apache.org/licenses/LICENSE-2.0
 *
 * Unless required by applicable law or agreed to in writing, software
 * distributed under the License is distributed on an "AS IS" BASIS,
 * WITHOUT WARRANTIES OR CONDITIONS OF ANY KIND, either express or implied.
 * See the License for the specific language governing permissions and
 * limitations under the License.
 */

#include "content.h"

#include "surface.h"

/* == Declarations ========================================================= */

/* == Data ================================================================= */

void *wlmtk_content_identifier_ptr = wlmtk_content_init;

/* == Exported methods ===================================================== */

/* ------------------------------------------------------------------------- */
bool wlmtk_content_init(
    wlmtk_content_t *content_ptr,
    wlmtk_surface_t *surface_ptr,
    wlmtk_env_t *env_ptr)
{
    BS_ASSERT(NULL != content_ptr);
    memset(content_ptr, 0, sizeof(wlmtk_content_t));

    if (!wlmtk_container_init(&content_ptr->super_container, env_ptr)) {
        return false;
    }
    content_ptr->identifier_ptr = wlmtk_content_identifier_ptr;

    if (NULL != surface_ptr) {
        wlmtk_content_set_surface(content_ptr, surface_ptr);
    }

    return true;
}

/* ------------------------------------------------------------------------- */
void wlmtk_content_fini(
    wlmtk_content_t *content_ptr)
{
    if (NULL != content_ptr->surface_ptr) {
        wlmtk_container_remove_element(
            &content_ptr->super_container,
            wlmtk_surface_element(content_ptr->surface_ptr));
        content_ptr->surface_ptr = NULL;
    }
    memset(content_ptr, 0, sizeof(wlmtk_content_t));
}

/* ------------------------------------------------------------------------- */
void wlmtk_content_set_surface(
    wlmtk_content_t *content_ptr,
    wlmtk_surface_t *surface_ptr)
{
    BS_ASSERT(surface_ptr != NULL);
    BS_ASSERT(content_ptr->surface_ptr == NULL);
    content_ptr->surface_ptr = surface_ptr;

    wlmtk_container_add_element(
        &content_ptr->super_container,
        wlmtk_surface_element(surface_ptr));
    content_ptr->surface_ptr = surface_ptr;
    wlmtk_element_set_visible(wlmtk_surface_element(surface_ptr), true);
}

/* ------------------------------------------------------------------------- */
wlmtk_content_vmt_t wlmtk_content_extend(
    wlmtk_content_t *content_ptr,
    const wlmtk_content_vmt_t *content_vmt_ptr)
{
    wlmtk_content_vmt_t orig_vmt = content_ptr->vmt;

    if (NULL != content_vmt_ptr->request_maximized) {
        content_ptr->vmt.request_maximized =
            content_vmt_ptr->request_maximized;
    }
    if (NULL != content_vmt_ptr->request_fullscreen) {
        content_ptr->vmt.request_fullscreen =
            content_vmt_ptr->request_fullscreen;
    }
    if (NULL != content_vmt_ptr->request_size) {
        content_ptr->vmt.request_size =
            content_vmt_ptr->request_size;
    }
    if (NULL != content_vmt_ptr->request_close) {
        content_ptr->vmt.request_close =
            content_vmt_ptr->request_close;
    }
    if (NULL != content_vmt_ptr->set_activated) {
        content_ptr->vmt.set_activated =
            content_vmt_ptr->set_activated;
    }

    return orig_vmt;
}

/* ------------------------------------------------------------------------- */
void wlmtk_content_get_size(
    wlmtk_content_t *content_ptr,
    int *width_ptr,
    int *height_ptr)
{
<<<<<<< HEAD
    BS_ASSERT(NULL != content_ptr->surface_ptr);

    return wlmtk_surface_request_size(content_ptr->surface_ptr, width, height);
=======
    wlmtk_surface_get_size(content_ptr->surface_ptr, width_ptr, height_ptr);
>>>>>>> 6652766d
}

/* ------------------------------------------------------------------------- */
void wlmtk_content_commit_size(
    wlmtk_content_t *content_ptr,
    uint32_t serial,
    __UNUSED__ int width,
    __UNUSED__ int height)
{
<<<<<<< HEAD
    BS_ASSERT(NULL != content_ptr->surface_ptr);
    wlmtk_surface_request_close(content_ptr->surface_ptr);
=======
    if (NULL != content_ptr->window_ptr) {
        wlmtk_window_serial(content_ptr->window_ptr, serial);
    }
>>>>>>> 6652766d
}

/* ------------------------------------------------------------------------- */
void wlmtk_content_set_window(
    wlmtk_content_t *content_ptr,
    wlmtk_window_t *window_ptr)
{
<<<<<<< HEAD
    BS_ASSERT(NULL != content_ptr->surface_ptr);
    wlmtk_surface_set_activated(content_ptr->surface_ptr, activated);
=======
    content_ptr->window_ptr = window_ptr;
>>>>>>> 6652766d
}

/* ------------------------------------------------------------------------- */
wlmtk_element_t *wlmtk_content_element(wlmtk_content_t *content_ptr)
{
    return &content_ptr->super_container.super_element;
}

/* == Fake content, for tests ============================================== */

static void _wlmtk_fake_content_request_close(wlmtk_content_t *content_ptr);
static uint32_t _wlmtk_fake_content_request_size(
    wlmtk_content_t *content_ptr,
    int width,
    int height);
static void _wlmtk_fake_content_set_activated(
    wlmtk_content_t *content_ptr,
    bool activated);

/** Virtual method table for the fake content. */
static wlmtk_content_vmt_t    _wlmtk_fake_content_vmt = {
    .request_size = _wlmtk_fake_content_request_size,
    .request_close = _wlmtk_fake_content_request_close,
    .set_activated = _wlmtk_fake_content_set_activated,
};

/* ------------------------------------------------------------------------- */
wlmtk_fake_content_t *wlmtk_fake_content_create(
    wlmtk_fake_surface_t *fake_surface_ptr)
{
<<<<<<< HEAD
    BS_ASSERT(NULL != content_ptr->surface_ptr);
    wlmtk_surface_get_size(content_ptr->surface_ptr, width_ptr, height_ptr);
=======
    wlmtk_fake_content_t *fake_content_ptr = logged_calloc(
        1, sizeof(wlmtk_fake_content_t));
    if (NULL == fake_content_ptr) return NULL;

    if (!wlmtk_content_init(&fake_content_ptr->content,
                            &fake_surface_ptr->surface,
                            NULL)) {
        wlmtk_fake_content_destroy(fake_content_ptr);
        return NULL;
    }
    wlmtk_content_extend(&fake_content_ptr->content, &_wlmtk_fake_content_vmt);

    return fake_content_ptr;
>>>>>>> 6652766d
}

/* ------------------------------------------------------------------------- */
void wlmtk_fake_content_destroy(wlmtk_fake_content_t *fake_content_ptr)
{
    wlmtk_content_fini(&fake_content_ptr->content);
    free(fake_content_ptr);
}

/* ------------------------------------------------------------------------- */
void wlmtk_fake_content_commit(wlmtk_fake_content_t *fake_content_ptr)
{
    wlmtk_content_commit_size(
        &fake_content_ptr->content,
        fake_content_ptr->serial,
        fake_content_ptr->requested_width,
        fake_content_ptr->requested_height);

    // FIXME: Replace this, the direct wlr_surface commit event will do that.
    wlmtk_surface_commit_size(
        fake_content_ptr->content.surface_ptr,
        fake_content_ptr->serial,
        fake_content_ptr->requested_width,
        fake_content_ptr->requested_height);
}

/* ------------------------------------------------------------------------- */
/** Test implementation of @ref wlmtk_content_vmt_t::request_size. */
uint32_t _wlmtk_fake_content_request_size(
    wlmtk_content_t *content_ptr,
    int width,
    int height)
{
<<<<<<< HEAD
    BS_ASSERT(NULL != content_ptr->surface_ptr);
    wlmtk_surface_commit_size(content_ptr->surface_ptr, serial, width, height);

    if (NULL != content_ptr->window_ptr) {
        wlmtk_window_serial(content_ptr->window_ptr, serial);
    }
=======
    wlmtk_fake_content_t *fake_content_ptr = BS_CONTAINER_OF(
        content_ptr, wlmtk_fake_content_t, content);
    fake_content_ptr->requested_width = width;
    fake_content_ptr->requested_height = height;
    return fake_content_ptr->serial;
>>>>>>> 6652766d
}

/* ------------------------------------------------------------------------- */
/** Test implementation of @ref wlmtk_content_vmt_t::request_close. */
void _wlmtk_fake_content_request_close(wlmtk_content_t *content_ptr)
{
    wlmtk_fake_content_t *fake_content_ptr = BS_CONTAINER_OF(
        content_ptr, wlmtk_fake_content_t, content);
    fake_content_ptr->request_close_called = true;
}

/* ------------------------------------------------------------------------- */
/** Test implementation of @ref wlmtk_content_vmt_t::set_activated. */
void _wlmtk_fake_content_set_activated(
    wlmtk_content_t *content_ptr,
    bool activated)
{
    wlmtk_fake_content_t *fake_content_ptr = BS_CONTAINER_OF(
        content_ptr, wlmtk_fake_content_t, content);
    fake_content_ptr->activated = activated;
}

/* == Local (static) methods =============================================== */

/* == Unit tests =========================================================== */

static void test_init_fini(bs_test_t *test_ptr);

const bs_test_case_t wlmtk_content_test_cases[] = {
    { 1, "init_fini", test_init_fini },
    { 0, NULL, NULL }
};

/* ------------------------------------------------------------------------- */
/** Tests setup and teardown. */
void test_init_fini(bs_test_t *test_ptr)
{
    struct wlr_box box;

    wlmtk_fake_surface_t *fs_ptr = wlmtk_fake_surface_create();
    BS_ASSERT(NULL != fs_ptr);
    wlmtk_fake_content_t *fake_content_ptr = wlmtk_fake_content_create(fs_ptr);
    BS_ASSERT(NULL != fake_content_ptr);

    wlmtk_element_t *element_ptr = wlmtk_content_element(
        &fake_content_ptr->content);

    // Initial size is zero.
    box = wlmtk_element_get_dimensions_box(element_ptr);
    BS_TEST_VERIFY_EQ(test_ptr, 0, box.x);
    BS_TEST_VERIFY_EQ(test_ptr, 0, box.y);
    BS_TEST_VERIFY_EQ(test_ptr, 0, box.width);
    BS_TEST_VERIFY_EQ(test_ptr, 0, box.height);

    // Pointer motion, should report to not be within the content.
    BS_TEST_VERIFY_FALSE(
        test_ptr,
        wlmtk_element_pointer_motion(element_ptr, 10, 10, 0));

    // Request & commit a sensible size, verifies the content reports it.
    wlmtk_content_request_size(&fake_content_ptr->content, 200, 100);
    wlmtk_fake_content_commit(fake_content_ptr);
    box = wlmtk_element_get_dimensions_box(element_ptr);
    BS_TEST_VERIFY_EQ(test_ptr, 0, box.x);
    BS_TEST_VERIFY_EQ(test_ptr, 0, box.y);
    BS_TEST_VERIFY_EQ(test_ptr, 200, box.width);
    BS_TEST_VERIFY_EQ(test_ptr, 100, box.height);

    // Pointer motion shouuld now report to be within the content.
    BS_TEST_VERIFY_TRUE(
        test_ptr,
        wlmtk_element_pointer_motion(element_ptr, 10, 10, 0));

    wlmtk_fake_content_destroy(fake_content_ptr);
    wlmtk_fake_surface_destroy(fs_ptr);
}

/* == End of content.c ===================================================== */<|MERGE_RESOLUTION|>--- conflicted
+++ resolved
@@ -117,13 +117,8 @@
     int *width_ptr,
     int *height_ptr)
 {
-<<<<<<< HEAD
     BS_ASSERT(NULL != content_ptr->surface_ptr);
-
-    return wlmtk_surface_request_size(content_ptr->surface_ptr, width, height);
-=======
     wlmtk_surface_get_size(content_ptr->surface_ptr, width_ptr, height_ptr);
->>>>>>> 6652766d
 }
 
 /* ------------------------------------------------------------------------- */
@@ -133,14 +128,9 @@
     __UNUSED__ int width,
     __UNUSED__ int height)
 {
-<<<<<<< HEAD
-    BS_ASSERT(NULL != content_ptr->surface_ptr);
-    wlmtk_surface_request_close(content_ptr->surface_ptr);
-=======
     if (NULL != content_ptr->window_ptr) {
         wlmtk_window_serial(content_ptr->window_ptr, serial);
     }
->>>>>>> 6652766d
 }
 
 /* ------------------------------------------------------------------------- */
@@ -148,12 +138,7 @@
     wlmtk_content_t *content_ptr,
     wlmtk_window_t *window_ptr)
 {
-<<<<<<< HEAD
-    BS_ASSERT(NULL != content_ptr->surface_ptr);
-    wlmtk_surface_set_activated(content_ptr->surface_ptr, activated);
-=======
     content_ptr->window_ptr = window_ptr;
->>>>>>> 6652766d
 }
 
 /* ------------------------------------------------------------------------- */
@@ -184,10 +169,6 @@
 wlmtk_fake_content_t *wlmtk_fake_content_create(
     wlmtk_fake_surface_t *fake_surface_ptr)
 {
-<<<<<<< HEAD
-    BS_ASSERT(NULL != content_ptr->surface_ptr);
-    wlmtk_surface_get_size(content_ptr->surface_ptr, width_ptr, height_ptr);
-=======
     wlmtk_fake_content_t *fake_content_ptr = logged_calloc(
         1, sizeof(wlmtk_fake_content_t));
     if (NULL == fake_content_ptr) return NULL;
@@ -201,7 +182,6 @@
     wlmtk_content_extend(&fake_content_ptr->content, &_wlmtk_fake_content_vmt);
 
     return fake_content_ptr;
->>>>>>> 6652766d
 }
 
 /* ------------------------------------------------------------------------- */
@@ -235,20 +215,11 @@
     int width,
     int height)
 {
-<<<<<<< HEAD
-    BS_ASSERT(NULL != content_ptr->surface_ptr);
-    wlmtk_surface_commit_size(content_ptr->surface_ptr, serial, width, height);
-
-    if (NULL != content_ptr->window_ptr) {
-        wlmtk_window_serial(content_ptr->window_ptr, serial);
-    }
-=======
     wlmtk_fake_content_t *fake_content_ptr = BS_CONTAINER_OF(
         content_ptr, wlmtk_fake_content_t, content);
     fake_content_ptr->requested_width = width;
     fake_content_ptr->requested_height = height;
     return fake_content_ptr->serial;
->>>>>>> 6652766d
 }
 
 /* ------------------------------------------------------------------------- */
