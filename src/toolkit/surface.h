--- conflicted
+++ resolved
@@ -95,41 +95,6 @@
 wlmtk_element_t *wlmtk_surface_element(wlmtk_surface_t *surface_ptr);
 
 /**
-<<<<<<< HEAD
- * Virtual method: Request a new size and height for the surface.
- *
- * Wraps to @ref wlmtk_surface_vmt_t::request_size.
- *
- * @param surface_ptr
- * @param width
- * @param height
- */
-static inline uint32_t wlmtk_surface_request_size(
-    wlmtk_surface_t *surface_ptr,
-    int width,
-    int height)
-{
-    return surface_ptr->vmt.request_size(surface_ptr, width, height);
-}
-
-/** Wraps to @ref wlmtk_surface_vmt_t::request_close. */
-static inline void wlmtk_surface_request_close(wlmtk_surface_t *surface_ptr)
-{
-    surface_ptr->vmt.request_close(surface_ptr);
-}
-
-/** Wraps to @ref wlmtk_surface_vmt_t::set_activated. */
-static inline void wlmtk_surface_set_activated(
-    wlmtk_surface_t *surface_ptr,
-    bool activated)
-{
-    if (NULL == surface_ptr->vmt.set_activated) return;
-    surface_ptr->vmt.set_activated(surface_ptr, activated);
-}
-
-/**
-=======
->>>>>>> 6652766d
  * Returns committed size of the surface.
  *
  * @param surface_ptr
