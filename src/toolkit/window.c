--- conflicted
+++ resolved
@@ -18,14 +18,7 @@
  * limitations under the License.
  */
 
-<<<<<<< HEAD
 #include "window.h"
-=======
-#include <toolkit/rectangle.h>
-#include <toolkit/window.h>
-#include <toolkit/workspace.h>
-#include <toolkit/test.h>
->>>>>>> 7371407e
 
 #include <libbase/libbase.h>
 #include <linux/input-event-codes.h>
@@ -34,14 +27,9 @@
 #include <string.h>
 /// Include unstable interfaces of wlroots.
 #define WLR_USE_UNSTABLE
-<<<<<<< HEAD
 #include <wlr/types/wlr_keyboard.h>
 #include <wlr/types/wlr_output.h>
 #include <wlr/types/wlr_output_layout.h>
-#include <wlr/types/wlr_seat.h>
-=======
-#include <wlr/types/wlr_output_layout.h>
->>>>>>> 7371407e
 #include <wlr/types/wlr_seat.h>
 #undef WLR_USE_UNSTABLE
 
@@ -546,7 +534,6 @@
             true);
     }
 }
-<<<<<<< HEAD
 
 /* ------------------------------------------------------------------------- */
 // TODO(kaeser@gubbe.ch): Move the positioning entirely into workspace.
@@ -562,23 +549,6 @@
         wlr_output_ptr = _wlmtk_window_get_wlr_output(window_ptr);
     }
 
-=======
-
-/* ------------------------------------------------------------------------- */
-// TODO(kaeser@gubbe.ch): Move the positioning entirely into workspace.
-void wlmtk_window_request_fullscreen_position(
-    wlmtk_window_t *window_ptr)
-{
-    struct wlr_output *wlr_output_ptr = window_ptr->wlr_output_ptr;
-    if (NULL == wlr_output_ptr ||
-        NULL == wlr_output_layout_get(
-            wlmtk_workspace_get_wlr_output_layout(
-                wlmtk_window_get_workspace(window_ptr)),
-            wlr_output_ptr)) {
-        wlr_output_ptr = _wlmtk_window_get_wlr_output(window_ptr);
-    }
-
->>>>>>> 7371407e
     struct wlr_box box = wlmtk_workspace_get_fullscreen_extents(
         wlmtk_window_get_workspace(window_ptr),
         wlr_output_ptr);
