--- conflicted
+++ resolved
@@ -206,36 +206,6 @@
     .request_resize = _wlmtk_window_request_resize,
 };
 
-<<<<<<< HEAD
-=======
-/** Style of the resize bar. */
-// TODO(kaeser@gubbe.ch): Move to central config. */
-static const wlmtk_resizebar_style_t resizebar_style = {
-    .fill = {
-        .type = WLMTK_STYLE_COLOR_SOLID,
-        .param = { .solid = { .color = 0xffc2c0c5 }}
-    },
-    .height = 7,
-    .corner_width = 29,
-    .bezel_width = 1,
-    .margin = { .width = 0, .color = 0xff000000 },
-};
-
-/** Style of the margin between title, surface and resizebar. */
-// TODO(kaeser@gubbe.ch): Move to central config. */
-static const wlmtk_margin_style_t margin_style = {
-    .width = 1,
-    .color = 0xff000000,
-};
-
-/** Style of the border around the window. */
-// TODO(kaeser@gubbe.ch): Move to central config. */
-static const wlmtk_margin_style_t border_style = {
-    .width = 5,
-    .color = 0xffc080a0, // FIXXME 000000,
-};
-
->>>>>>> a95dce37
 /* == Exported methods ===================================================== */
 
 /* ------------------------------------------------------------------------- */
@@ -475,18 +445,6 @@
     window_ptr->fullscreen = fullscreen;
     _wlmtk_window_apply_decoration(window_ptr);
 
-<<<<<<< HEAD
-    // TODO(kaeser@gubbe.ch): For whatever reason, the node isn't displayed
-    // when we zero out the border with, or hide the border elements.
-    // Figure out what causes that, then get rid of the border on fullscreen.
-    if (true && fullscreen) {
-        wlmtk_margin_style_t bstyle = window_ptr->style.border;
-        if (fullscreen) bstyle.width = 1;
-        wlmtk_bordered_set_style(&window_ptr->super_bordered, &bstyle);
-    }
-
-=======
->>>>>>> a95dce37
     wlmtk_workspace_window_to_fullscreen(
         wlmtk_window_get_workspace(window_ptr), window_ptr, fullscreen);
 }
@@ -980,8 +938,8 @@
             window_ptr->style.margin.width;
     }
     if (include_titlebar || include_resizebar) {
-        height -= 2 * border_style.width;
-        width -= 2 * border_style.width;
+        height -= 2 * window_ptr->style.border.width;
+        width -= 2 * window_ptr->style.border.width;
     }
     height = BS_MAX(0, height);
     width = BS_MAX(0, width);
