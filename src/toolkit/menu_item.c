--- conflicted
+++ resolved
@@ -39,14 +39,11 @@
     /** Link to the menu the item belongs to. Can be NULL. */
     wlmtk_menu_t              *menu_ptr;
 
-<<<<<<< HEAD
     /** A submenu for this item. Can be NULL. */
     wlmtk_menu_t              *submenu_ptr;
     /** Listens to @ref wlmtk_menu_events_t::open_changed. */
     struct wl_listener        submenu_open_changed_listener;
 
-=======
->>>>>>> 9c0b6bf8
     /** List node, within @ref wlmtk_menu_t::items. */
     bs_dllist_node_t          dlnode;
 
@@ -208,7 +205,6 @@
     wlmtk_menu_item_t *menu_item_ptr,
     wlmtk_menu_t *menu_ptr)
 {
-<<<<<<< HEAD
     if (menu_item_ptr->menu_ptr == menu_ptr) return;
 
     if (NULL != menu_item_ptr->menu_ptr &&
@@ -260,10 +256,6 @@
 
         wlmtk_menu_set_mode(menu_item_ptr->submenu_ptr, menu_item_ptr->mode);
     }
-
-=======
-    menu_item_ptr->menu_ptr = menu_ptr;
->>>>>>> 9c0b6bf8
 }
 
 /* ------------------------------------------------------------------------- */
@@ -592,14 +584,10 @@
     menu_item_ptr->orig_super_element_vmt.pointer_leave(element_ptr);
 
     if (menu_item_ptr->enabled &&
-<<<<<<< HEAD
         WLMTK_MENU_ITEM_HIGHLIGHTED == menu_item_ptr->state &&
         NULL != menu_item_ptr->menu_ptr &&
         (NULL == menu_item_ptr->submenu_ptr ||
          !wlmtk_menu_is_open(menu_item_ptr->submenu_ptr))) {
-=======
-        WLMTK_MENU_ITEM_HIGHLIGHTED == menu_item_ptr->state) {
->>>>>>> 9c0b6bf8
         wlmtk_menu_request_item_highlight(menu_item_ptr->menu_ptr, NULL);
     }
 }
@@ -788,10 +776,6 @@
         item_ptr->super_buffer.wlr_buffer_ptr,
         item_ptr->enabled_wlr_buffer_ptr);
 
-<<<<<<< HEAD
-=======
-    wlmtk_util_disconnect_test_listener(&tl);
->>>>>>> 9c0b6bf8
     wlmtk_menu_remove_item(menu_ptr, item_ptr);
     BS_TEST_VERIFY_EQ(test_ptr, NULL, item_ptr->menu_ptr);
     wlmtk_menu_item_destroy(item_ptr);
