--- conflicted
+++ resolved
@@ -424,54 +424,6 @@
     if (menu_item_ptr->enabled) {
         _wlmtk_menu_item_set_state(menu_item_ptr, WLMTK_MENU_ITEM_ENABLED);
     }
-<<<<<<< HEAD
- }
-
-/* == Fake menu item implementation ======================================== */
-
-static void _wlmtk_fake_menu_item_element_destroy(
-    wlmtk_element_t *element_ptr);
-static void _wlmtk_fake_menu_item_clicked(wlmtk_menu_item_t *menu_item_ptr);
-
-/** Virtual method table for the fake menu item. */
-static const wlmtk_menu_item_vmt_t _wlmtk_fake_menu_item_vmt = {
-    .clicked = _wlmtk_fake_menu_item_clicked
-};
-/** Virtual method table for the fake menu item's element superclass. */
-static const wlmtk_element_vmt_t _wlmtk_fake_menu_item_element_vmt = {
-    .destroy = _wlmtk_fake_menu_item_element_destroy
-};
-
-/* ------------------------------------------------------------------------- */
-wlmtk_fake_menu_item_t *wlmtk_fake_menu_item_create(void)
-{
-    wlmtk_fake_menu_item_t *fake_menu_item_ptr = logged_calloc(
-        1, sizeof(wlmtk_fake_menu_item_t));
-    if (NULL == fake_menu_item_ptr) return NULL;
-
-    if (!wlmtk_menu_item_init(
-            &fake_menu_item_ptr->menu_item,
-            &_wlmtk_menu_item_test_style,
-            NULL)) {
-        wlmtk_fake_menu_item_destroy(fake_menu_item_ptr);
-        return NULL;
-    }
-    fake_menu_item_ptr->orig_vmt = wlmtk_menu_item_extend(
-        &fake_menu_item_ptr->menu_item, &_wlmtk_fake_menu_item_vmt);
-    wlmtk_element_extend(
-        wlmtk_menu_item_element(&fake_menu_item_ptr->menu_item),
-        &_wlmtk_fake_menu_item_element_vmt);
-
-    return fake_menu_item_ptr;
-}
-
-/* ------------------------------------------------------------------------- */
-void wlmtk_fake_menu_item_destroy(wlmtk_fake_menu_item_t *fake_menu_item_ptr)
-{
-    wlmtk_menu_item_fini(&fake_menu_item_ptr->menu_item);
-    free(fake_menu_item_ptr);
-=======
->>>>>>> 512bbfeb
 }
 
 /* ------------------------------------------------------------------------- */
