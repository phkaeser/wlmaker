--- conflicted
+++ resolved
@@ -36,13 +36,8 @@
 * From source: Please follow the [detailled build instructions](doc/BUILD.md)
   for a step-by-step guide.
 
-<<<<<<< HEAD
-* Once compiled: see [these instructions](doc/RUN.md) on how to run Wayland
-  Maker in a window or standalone, and to configure it for your needs.
-=======
 * Once compiled, see the [these instructions](doc/RUN.md) on how to run
   Wayland Maker in a window or standalone, and to configure it for your needs.
->>>>>>> 5c63b032
 
 > [!NOTE]
 > `wlmaker` is still in early development, so it's not recommended to use it as
