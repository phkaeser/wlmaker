--- conflicted
+++ resolved
@@ -187,13 +187,6 @@
 ## Plan for 0.4
 
 **Focus**: Add menus & make it ready for  "Early-Access".
-<<<<<<< HEAD
-=======
-
-* Support for dynamic output configurations.
-  * Multiple monitors, with output mirrored across.
-  * Per-monitor fractional scale.
->>>>>>> 374fc449
 
 * Menu, based on toolkit.
   * Available as window menu in windows.
@@ -259,10 +252,6 @@
   * Drag-and-drop into clip or dock area.
   * Consider running this as task selector, as separate binary.
 
-* Support for dynamic output configurations.
-  * Multiple monitors, in configurations other than mirrored.
-  * Work with hot-plugged monitor, remember configurations.
-
 * Window attributes
   * Determine how to detect client preferences.
   * Configurable and overridable (titlebar, resizebar, buttons, ...).
