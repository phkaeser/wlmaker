--- conflicted
+++ resolved
@@ -166,14 +166,9 @@
   * [done] Display application status (*starting*, *running*).
   * [done] Configurable (in code).
 
-<<<<<<< HEAD
 * Task list (window-alt-esc), cycling through windows.
   * [done] Migrate implementation to wlmtk.
   * Key combination configurable in the config file.
-=======
-* Task list (window-alt-esc), cycling through windows, based on toolkit.
-  * Key combination configurable.
->>>>>>> 94047486
 
 ## Plan for 0.4
 
